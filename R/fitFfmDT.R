--- conflicted
+++ resolved
@@ -1,33 +1,33 @@
 
 #' @title Specifies the elements of a fundamental factor model
 #'
-#' @description Factor models have a few parameters that describe how the fitting is
-#' done.  This function summarizes them and returns a spec object for
+#' @description Factor models have a few parameters that describe how the fitting is 
+#' done.  This function summarizes them and returns a spec object for 
 #' cross-sectional regressions.  It also preps the data. An object of class \code{"ffmSpec"}
 #' is returned.
-#' #' @param data data.frame of the balanced panel data containing the variables
-#' \code{asset.var}, \code{ret.var}, \code{exposure.vars}, \code{date.var} and
+#' #' @param data data.frame of the balanced panel data containing the variables 
+#' \code{asset.var}, \code{ret.var}, \code{exposure.vars}, \code{date.var} and 
 #' optionally, \code{weight.var}.
 #' @param asset.var character; name of the variable  for asset names.
 #' @param ret.var character; name of the variable for asset returns.
-#' @param date.var character; name of the variable containing the dates
+#' @param date.var character; name of the variable containing the dates 
 #' coercible to class \code{Date}.
-#' @param exposure.vars vector; names of the variables containing the
+#' @param exposure.vars vector; names of the variables containing the 
 #' fundamental factor exposures.
-#' @param weight.var character; name of the variable containing the weights
-#' used when standarizing style factor exposures. Default is \code{NULL}. See
+#' @param weight.var character; name of the variable containing the weights 
+#' used when standarizing style factor exposures. Default is \code{NULL}. See 
 #' Details.
 #' @param addIntercept logical; If \code{TRUE}, intercept is added in
 #'  the exposure matrix. Default is \code{FALSE},
-#' @param rob.stats logical; If \code{TRUE}, robust estimates of covariance,
-#' correlation, location and univariate scale are computed as appropriate (see
+#' @param rob.stats logical; If \code{TRUE}, robust estimates of covariance, 
+#' correlation, location and univariate scale are computed as appropriate (see 
 #' Details). Default is \code{FALSE}.
 #' @import data.table
 #' @export
-#'
-specFfm <- function(data, asset.var, ret.var, date.var, exposure.vars, weight.var = NULL,
+#' 
+specFfm <- function(data, asset.var, ret.var, date.var, exposure.vars, weight.var = NULL, 
                     addIntercept = FALSE, rob.stats = FALSE){
-
+  
   # set defaults and check input validity
   if (missing(data) || !is.data.frame(data)) {
     stop("Invalid args: data must be a data.frame")
@@ -47,7 +47,7 @@
   if (ret.var %in% exposure.vars) {
     stop("Invalid args: ret.var cannot also be an exposure")
   }
-
+  
   if (!is.null(weight.var) && !is.character(weight.var)) {
     stop("Invalid args: weight.var must be a character string")
   }
@@ -58,20 +58,20 @@
   class(obj) <- "ffmSpec"
   # prep the data
   obj$dataDT <- (as.data.table(data))[, c(date.var,asset.var,ret.var,exposure.vars), with = FALSE]
-  obj$dataDT[ , eval(date.var) := as.Date(get(date.var))]
+  obj$dataDT[ , eval(date.var) := as.Date(get(date.var))] 
   # mido important change of order
   setkeyv(obj$dataDT,c(asset.var, date.var))
-
+  
   obj$dataDT[, idx := 1:.N, by = eval(asset.var)] # this is needed for path dependent calculations
-
+  
   # specify the variables
   obj$asset.var <- asset.var
   obj$ret.var <- ret.var
   obj$dataDT[, RawReturn := get(ret.var)] # this is the raw return
-  obj$yVar <- "RawReturn" # this will serve as the name of the regressand column
+  obj$yVar <- "RawReturn" # this will serve as the name of the regressand column 
   obj$standardizedReturns <- FALSE
   obj$residualizedReturns <- FALSE
-
+  
   obj$date.var <- date.var
   obj$exposure.vars <- exposure.vars
   obj$weight.var <- weight.var
@@ -96,20 +96,20 @@
   obj$rob.stats <- rob.stats
   obj$addIntercept <- addIntercept
   obj$lagged <- FALSE
-
+  
   return(obj)
 }
 
 
 #' @title lagExposures allows the user to lag exposures by one time period
-#'
-#' @description Function lag the style exposures in the exposure matrix
+#' 
+#' @description Function lag the style exposures in the exposure matrix 
 #'  by one time period.
-#' @param specObj an ffm specification object of of class \code{"ffmSpec"}
+#' @param specObj an ffm specification object of of class \code{"ffmSpec"} 
 #' @return specObj an ffm spec Object that has been lagged
 #' @import data.table
 #' @export
-#'
+#' 
 lagExposures <- function(specObj){
   a_ <- eval(specObj$asset.var) # name of the asset column or id
   specObj$dataDT <- copy(specObj$dataDT) # hard_copy
@@ -119,34 +119,34 @@
     specObj$dataDT[, eval(e_) := shift(get(e_), fill = NA, type = "lag") , by = a_]
   }
   specObj$lagged <- TRUE
-
+  
   specObj$dataDT <- specObj$dataDT[!is.na(get(e_))]
   setkeyv(specObj$dataDT,c(a_, specObj$date.var))
-
+  
   specObj$dataDT[, idx := 1:.N, by = eval(specObj$asset.var)] # this is needed for path dependent calculations
-
+  
   return(specObj)
 }
 
 
 
 #' @title standardizeExposures
-#'
-#' @description
+#' 
+#' @description 
 #' function to calculate z-scores for numeric exposure using weights weight.var
-#' @param specObj is a ffmSpec object,
-#' @param Std.Type method for exposure standardization; one of "none",
+#' @param specObj is a ffmSpec object, 
+#' @param Std.Type method for exposure standardization; one of "none", 
 #' "CrossSection", or "TimeSeries".
 #' Default is \code{"none"}.
-#' @param lambda lambda value to be used for the EWMA estimation of residual variances.
+#' @param lambda lambda value to be used for the EWMA estimation of residual variances. 
 #' Default is 0.9
 #' @return the ffM spec object with exposures z-scored
 #' @import data.table
 #' @export
-#'
+#' 
 standardizeExposures <- function(specObj, Std.Type = c("None", "CrossSection", "TimeSeries"),
                                  lambda = 0.9){
-
+  
   weight.var <- specObj$weight.var
   dataDT <- copy(specObj$dataDT) # hard_copy
   # we did have a copy but do we really need a full  copy, reference should be oka here
@@ -155,7 +155,7 @@
   }
   Std.Type = toupper(Std.Type[1])
   Std.Type <- match.arg(arg = Std.Type, choices = toupper(c("NONE", "CROSSSECTION", "TIMESERIES")), several.ok = F )
-
+  
   d_ <- eval(specObj$date.var) # name of the date var
   # Convert numeric exposures to z-scores
   if (!grepl(Std.Type, "NONE")) {
@@ -163,78 +163,78 @@
       dataDT[, w := get(weight.var)] # adding the weight variable to the data table
       # Weight exposures within each period using weight.var
       dataDT[ , w := w/sum(w, na.rm = TRUE), by = d_]
-
+      
     } else {
       dataDT[, w := 1] # adding the weight variable to the data table
-
-    }
-
+      
+    }
+    
     # Calculate z-scores looping through all numeric exposures
     if (grepl(Std.Type, "CROSSSECTION")) {
       for (e_ in specObj$exposures.num) {
         if (specObj$rob.stats) {
           dataDT[, eval(e_) := (w * get(e_) - median(w * get(e_), na.rm = TRUE))/
                    mad(w * get(e_), center = median(w * get(e_), na.rm = TRUE)), by = d_]
-
+          
         } else {
           dataDT[, eval(e_) := (w * get(e_) - mean(w * get(e_), na.rm = TRUE))/
                    sqrt(sum((w * get(e_) - mean(w * get(e_), na.rm = T))^2, na.rm = T)/(.N - 1) ),
                  by = d_]
           # sd(get(e_) , na.rm = T)
-
+          
         }
       }
     } else {
       # for each exposure...quartion : do we need to weight it here?
-      #startIdx <- ifelse(specObj$lagged,2,1)
+      #startIdx <- ifelse(specObj$lagged,2,1) 
       for (e_ in specObj$exposures.num) {
-        # for each asset compute the difference between its exposure at time t - 1 and
+        # for each asset compute the difference between its exposure at time t - 1 and 
         #the Xsection mean of exposures and square it
         dataDT[, ts := (get(e_) - mean(get(e_), na.rm = TRUE))^2, by = d_]
         for ( i in 1:NROW(dataDT))
           set(dataDT,i, "s", ifelse(dataDT$idx[i] <= 1,
-                                    dataDT$ts[i],
+                                    dataDT$ts[i], 
                                     (1 - lambda) * dataDT$ts[i] + lambda * dataDT$s[i - 1] ))
         # ???? # need timeSeries mean?
         dataDT[, eval(e_) := (get(e_) - mean(get(e_), na.rm = TRUE))/sqrt(s), by = d_]
       }
       dataDT[, ts := NULL]
       dataDT[, s := NULL]
-
-    }
-  }
-
+      
+    }
+  }
+  
   specObj$dataDT <- dataDT
-
+  
   return(specObj)
 }
 
 
 #'
-#'
+#' 
 #' @title  residualizeReturns
 #'
 #' @description  #' function to Residualize the returns via regressions
-#'
-#' @param specObj  specObj is a ffmSpec object,
+#' 
+#' @param specObj  specObj is a ffmSpec object, 
 #' @param benchmark we might need market returns
 #' @param rfRate risk free rate
 #' @param isBenchExcess toggle to select whether to calculate excess returns or not
 #' @import data.table
 #' @export
 residualizeReturns <- function(specObj, benchmark, rfRate, isBenchExcess = F ){
-
+  
   dataDT <- copy(specObj$dataDT) # hard_copy
   currKey <- key(dataDT)
   d_ <- eval(specObj$date.var)
-
+  
   setkeyv(dataDT, d_) # for merging with bench and ref
-
+  
   a_ <- eval(specObj$asset.var) # name of the asset column or id
   r_ <- specObj$yVar # name of the variable column for returns.. sometimes get sometimes eval
   # we need this variable to be created.. in case returns are not standardized
   #dataDT[, rawReturn := get(r_)]
-
+  
   # the benchmark is required to be in  an xts so that we know where the date is
   if (is.xts(benchmark)){
     specObj$benchmark.var <- colnames(benchmark) # do this before converting to data.table
@@ -244,11 +244,11 @@
     benchmark[[d_]] <- as.Date(benchmark[[d_]])
     setkeyv(benchmark, d_)
     dataDT <- merge(dataDT, benchmark, all.x = TRUE) # left join
-
+    
   } else {
     stop("Invalid args: benchmark must be an xts.")
   }
-
+  
   if (is.xts(rfRate)){
     specObj$rfRate.var <- colnames(rfRate)
     if (is.null(specObj$rfRate.var)) stop("risk free vector must have a column name.")
@@ -257,28 +257,28 @@
     rfRate[[d_]] <- as.Date(rfRate[[d_]])
     setkeyv(rfRate, d_)
     dataDT <- merge(dataDT, rfRate, all.x = TRUE) # left join
-
+    
   } else {
     stop("Invalid args: rfRate must be an xts.")
   }
-
+  
   setkeyv(dataDT, currKey)
   dataDT[, ExcessReturn := get(r_) - get(specObj$rfRate.var)]
-
+  
   if (!isBenchExcess) {
     for (b_ in specObj$benchmark.var){
-      dataDT[, eval(b_) := get(b_) - get(specObj$rfRate.var)]
-    }
-
-  }
-
+      dataDT[, eval(b_) := get(b_) - get(specObj$rfRate.var)]  
+    }
+    
+  }
+  
   residuals.DT <- dataDT[, .(resid = .(residuals(lm(ExcessReturn ~0+ get(specObj$benchmark.var))))) , by = a_]
   dataDT[, ResidualizedReturn := unlist(residuals.DT$resid)]
-
+  
   specObj$yVar <- "ResidualizedReturn"
   specObj$residualizedReturns <- TRUE
   specObj$dataDT <- copy(dataDT)
-
+  
   return(specObj)
 }
 
@@ -292,33 +292,33 @@
 #' @import data.table
 #' @export
 standardizeReturns <- function(specObj, GARCH.params = list(omega = 0.09, alpha = 0.1, beta = 0.81)){
-
+  
   dataDT <- copy(specObj$dataDT) # hard_copy
   a_ <- eval(specObj$asset.var) # name of the asset column or id
   r_ <- specObj$yVar # name of the variable column for returns.. sometimes get sometimes eval
   # we need this variable to be created.. in case returns are not standardized
-
+  
   alpha <- GARCH.params$alpha
   beta <- GARCH.params$beta
   dataDT[, sdReturns := .(sd(get(r_), na.rm = TRUE)), by = a_]
-
+  
   # for each asset calculate squared returns
   dataDT[, ts := get(r_)^2]
-
+  
   for ( i in 1: NROW(dataDT))
-    set(dataDT,i, "sigmaGarch",
+    set(dataDT,i, "sigmaGarch", 
         ifelse(dataDT$idx[i] == 1,
-               (1 - alpha - beta) * dataDT$sdReturns[i]^2 +  alpha * dataDT$ts[i],
-               (1 - alpha - beta) * dataDT$sdReturns[i]^2 + alpha * dataDT$ts[i] +
+               (1 - alpha - beta) * dataDT$sdReturns[i]^2 +  alpha * dataDT$ts[i], 
+               (1 - alpha - beta) * dataDT$sdReturns[i]^2 + alpha * dataDT$ts[i] + 
                  beta * dataDT$sigmaGarch[i-1]))
-
-
+  
+  
   dataDT[, sigmaGarch := sqrt(sigmaGarch)]
-
+  
   #dataDT[, stdReturns:=get(r_)]
-
+  
   specObj$standardizedReturns <- TRUE
-
+  
   # dataDT[, preStdReturns := get(r_)]
   # if we standardize then we do regressions with the std returns?
   # dataDT[, eval(r_) := get(r_)/sigmaGarch]
@@ -329,7 +329,7 @@
   dataDT[, ts := NULL]
   # dataDT[, sigmaGarch := NULL]
   specObj$dataDT <- copy(dataDT)
-
+  
   return(specObj)
 }
 
@@ -337,83 +337,83 @@
 
 #'
 #' @title fitFfmDT
-#' @description This funciton fits a fundamental factor model
+#' @description This funciton fits a fundamental factor model 
 #' @param ffMSpecObj a specFFm object
-#' @param fit.method method for estimating factor returns; one of "LS", "WLS"
+#' @param fit.method method for estimating factor returns; one of "LS", "WLS" 
 #' "ROB" or "W-ROB". See details. Default is "LS".
 #' @param resid.scaleType one of 4 choices "StdDev","EWMA","RobustEWMA", "GARCH"
 #' @param lambda the ewma parameter
 #' @param GARCH.params control structure for GARCH e.g. list(omega = 0.09, alpha = 0.1, beta = 0.81)
 #' @param GARCH.MLE if GARCH is used we can use maximum likelihood
 #' @return \code{fitFfm} returns a list with two object of class \code{"data.table"}
-#' The first reg.listDT is object of class \code{"data.table"} is a list containing the following
+#' The first reg.listDT is object of class \code{"data.table"} is a list containing the following 
 #' components:
 #' \item{DATE}{length-T vector of dates.}
 #' \item{id}{length-N vector of asset id's for each date.}
-#' \item{reg.list}{list of fitted objects that estimate factor returns in each
-#' time period. Each fitted object is of class \code{lm} if
-#' \code{fit.method="LS" or "WLS"}, or, class \code{lmrobdetMM} if
+#' \item{reg.list}{list of fitted objects that estimate factor returns in each 
+#' time period. Each fitted object is of class \code{lm} if 
+#' \code{fit.method="LS" or "WLS"}, or, class \code{lmrobdetMM} if 
 #' \code{fit.method="Rob" or "W-Rob"}.}
-#' The second betasDT is object of class \code{"data.table"} is a list containing the following
+#' The second betasDT is object of class \code{"data.table"} is a list containing the following 
 #' components:
 #' \item{DATE}{length-T vector of dates.}
 #' \item{R_matrix}{The K+1 by K restriction matrix where K is the number of categorical variables for each date.}
-#'
-#' @importFrom RobStatTM lmrobdetMM
+#' 
+#' @importFrom robust lmrobdetMM 
 #' @import data.table
 #' @export
-#'
+#' 
 fitFfmDT <- function(ffMSpecObj,
                      fit.method=c("LS","WLS","Rob","W-Rob"),
                      resid.scaleType = c("StdDev","EWMA","RobustEWMA", "GARCH"),
                      lambda = 0.9, GARCH.params = list(omega = 0.09, alpha = 0.1, beta = 0.81),
                      GARCH.MLE = FALSE, lmrobdet.control.para.list = lmrobdet.control(), ...){
-
-
+  
+  
   fit.method = toupper(fit.method[1])
   fit.method <- match.arg(arg = fit.method, choices = toupper(c("LS","WLS","ROB","W-ROB")), several.ok = F )
-
+  
   resid.scaleType <- toupper(resid.scaleType[1])
   resid.scaleType <- match.arg(arg = resid.scaleType, choices = c("STDDEV","EWMA","ROBUSTEWMA", "GARCH"))
-
+  
   # if ((resid.scaleType != "STDDEV") && !(fit.method %in% c("WLS","W-Rob"))) {
   #   stop("Invalid args: resid.scaleType ", resid.scaleType, " must be used with WLS or W-Rob")
   # }
-
+  
   a_ <- eval(ffMSpecObj$asset.var) # data table requires variable names to be evaluated
   d_ <- eval(ffMSpecObj$date.var)
-
+  
   # SET UP of FORMULAS ----
   # determine factor model formula to be passed to lm or lmrobdetMM
   fm.formula <- paste(ffMSpecObj$yVar, "~", paste(ffMSpecObj$exposure.vars, collapse="+"))
-
-
+  
+  
   if (length(ffMSpecObj$exposures.char)){
     #Remove Intercept as it introduces rank deficiency in the exposure matrix.
-    #Implemetation with Intercept is handled later, using a Restriction matrix
-    # to remove the rank deficiency.
+    #Implemetation with Intercept is handled later, using a Restriction matrix 
+    # to remove the rank deficiency. 
     fm.formula <- paste(fm.formula, "- 1")
     ffMSpecObj$dataDT[, eval(ffMSpecObj$exposures.char) :=  as.factor(get(ffMSpecObj$exposures.char))]
     #formula to extract beta of Sec or Country
     formula.expochar = as.formula(paste(ffMSpecObj$yVar, "~", ffMSpecObj$exposures.char, "-1"))
-
-    factor.names <- c("Market", paste(levels(ffMSpecObj$dataDT[[ffMSpecObj$exposures.char]]),sep=" "),
+    
+    factor.names <- c("Market", paste(levels(ffMSpecObj$dataDT[[ffMSpecObj$exposures.char]]),sep=" "), 
                       ffMSpecObj$exposures.num)
-
+    
   } else if (ffMSpecObj$addIntercept == FALSE){
     fm.formula <- paste(fm.formula, "- 1")
   }
   # convert the pasted expression into a formula object
   fm.formula <- as.formula(fm.formula)
-
+  
   sdcols <- c(key(ffMSpecObj$dataDT), ffMSpecObj$yVar, ffMSpecObj$exposure.vars )
   #Beta  is for the whole model (generally without intercept)
-
+  
   betasDT <- ffMSpecObj$dataDT[, .(toRegress = .(.SD),
-                                   beta = .(model.matrix(fm.formula, .SD))),
-                               .SDcols = sdcols, by = d_]
+                                   beta = .(model.matrix(fm.formula, .SD))), 
+                               .SDcols = sdcols, by = d_] 
   idxNA <- sapply(betasDT$toRegress, FUN = anyNA) # this could exist due to LAGGING of exposures
-
+  
   if (length(ffMSpecObj$exposures.char)){
     beta.expochar <- ffMSpecObj$dataDT[, .(beta.expochar = .(model.matrix(formula.expochar, .SD))), .SDcols = sdcols, by = d_]
     #Define beta.star as Beta of the whole model with Intercept/Market represtend by col of ones
@@ -423,82 +423,68 @@
     beta.expochar[, K := .(dim(beta.star[[1]])[2]), by = d_]
     setkeyv(betasDT, d_)
     setkeyv(beta.expochar, d_)
-
+    
     betasDT <- betasDT[beta.expochar]
   }
-
-
-
+  
+  
+  
   if (ffMSpecObj$addIntercept == TRUE && ffMSpecObj$model.styleOnly ==FALSE) {
     # we need to create a restriction matrix
-    #Define Restriction matrix
+    #Define Restriction matrix     
     betasDT[, R_matrix := .(.(rbind(diag(K-1), c(0,rep(-1,K-2))))), by = d_]
-
+    
     #Define B.Mod = X*R
     betasDT[, B.mod := .(.(beta.star[[1]] %*% R_matrix[[1]])), by = d_]
-
+    
     betasDT[, toRegress := .(.(cbind(B.mod[[1]],toRegress[[1]] ))), by = d_]
-
+    
     setkeyv(betasDT, d_)
     if(length(ffMSpecObj$exposures.num) > 0){
       sdcols <- ffMSpecObj$exposures.num
       #Define Beta for Style factors
-      tempDT <- ffMSpecObj$dataDT[, .(B.style = .(as.matrix(x = .SD))),
-                                  .SDcols = sdcols, by = d_]
+      tempDT <- ffMSpecObj$dataDT[, .(B.style = .(as.matrix(x = .SD))), 
+                                  .SDcols = sdcols, by = d_] 
       setkeyv(tempDT, ffMSpecObj$date.var)
-
+      
       betasDT <- betasDT[tempDT]
       betasDT[, beta.mod.style := .(.(cbind(B.mod[[1]],B.style[[1]]))), by = d_]
-
-    }
-
+      
+    }
+    
     #Formula for Markt+Sec/Country Model
     K <- length(levels(ffMSpecObj$dataDT[[ffMSpecObj$exposures.char]]))
     B.mod = paste0("V", 1:K) # variable names
-    fmSI.formula = as.formula(paste(ffMSpecObj$yVar, "~",
+    fmSI.formula = as.formula(paste(ffMSpecObj$yVar, "~", 
                                     paste(c(B.mod,ffMSpecObj$exposures.num),collapse = "+")
-                                    ,"-1" ))
+                                    ,"-1" ))                 
     fm.formula = fmSI.formula
   }
-  # Perform Regressions ----
-
-  # estimate factor returns using LS or Robust regression ----
+  # Perform Regressions ---- 
+  
+  # estimate factor returns using LS or Robust regression ---- 
   # returns a list of the fitted lm or lmrobdetMM objects for each time period
   if (grepl("LS",fit.method)) {
-<<<<<<< HEAD
     
     reg.listDT <- betasDT[which(!idxNA), .(id = .(toRegress[[1]][[a_]]), 
                                            reg.list = .(lm(formula = fm.formula, data = toRegress[[1]], 
                                                            na.action=na.omit))), by = d_]
     
-=======
-
+  }else if (grepl("ROB",fit.method)) {
+    
+	   
+	  
     reg.listDT <- betasDT[which(!idxNA), .(id = .(toRegress[[1]][[a_]]),
-                                           reg.list = .(lm(formula = fm.formula, data = toRegress[[1]],
-                                                           na.action=na.fail))), by = d_]
-
->>>>>>> 100a9bb5
-  }else if (grepl("ROB",fit.method)) {
-
-
-
-    reg.listDT <- betasDT[which(!idxNA), .(id = .(toRegress[[1]][[a_]]),
-<<<<<<< HEAD
                                            reg.list = .(lmrobdetMM(formula = fm.formula, 
                                                               data = toRegress[[1]], 
                                                               na.action = na.omit,
-=======
-                                           reg.list = .(lmrobdetMM(formula = fm.formula,
-                                                              data = toRegress[[1]],
-                                                              na.action=na.fail,
->>>>>>> 100a9bb5
 															  control =  lmrobdet.control.para.list))), by = d_]
-
-
+    
+    
   }
   # second pass weighted regressions ----
   if (grepl("W",fit.method)) {
-
+    
     SecondStepRegression <- rbindlist(betasDT$toRegress)
     # compute residual variance for all assets for weighted regression
     # the weights will be 1/w
@@ -513,22 +499,18 @@
       reg.listDT <- SecondStepRegression[ complete.cases(SecondStepRegression[,ffMSpecObj$exposure.vars, with = F]) ,
                                           .(reg.list = .(lm(formula = fm.formula, data = .SD, weights = W, na.action = na.omit)))
                                           , by = d_]
-
+      
     } else if (fit.method=="W-Rob") {
       reg.listDT <- SecondStepRegression[ complete.cases(SecondStepRegression[,ffMSpecObj$exposure.vars, with = F]) ,
                                           .(reg.list = .(lmrobdetMM(
-																  formula = fm.formula,
-																  data = .SD,
+																  formula = fm.formula, 
+																  data = .SD, 
 																  weights = W,
-<<<<<<< HEAD
 																  na.action = na.omit, 
-=======
-																  na.action=na.fail,
->>>>>>> 100a9bb5
 																  control =  lmrobdet.control.para.list)))
                                           , by = d_]
-
-
+      
+      
     }
     assetInfo <- SecondStepRegression[complete.cases(SecondStepRegression[,ffMSpecObj$exposure.vars, with = F]),
                                       .(id = .(get(a_)), w = .(1/W)), by = d_]
@@ -536,13 +518,13 @@
     setkeyv(reg.listDT, d_)
     reg.listDT <- reg.listDT[assetInfo]
   }
-
-
-  return(list(reg.listDT = reg.listDT, betasDT = betasDT,
+  
+  
+  return(list(reg.listDT = reg.listDT, betasDT = betasDT, 
               resid.scaleType = resid.scaleType, fit.method = fit.method)
   )
-
-
+  
+  
 }
 
 
@@ -556,35 +538,35 @@
 #' @return a structure of class ffm holding all the information
 #' @import data.table
 #' @export
-#'
+#' 
 extractRegressionStats <- function(specObj, fitResults, full.resid.cov=FALSE){
-
+  
   restriction.mat = NULL
   g.cov = NULL
-
+  
   a_ <- eval(specObj$asset.var) # data table requires variable names to be evaluated
   d_ <- eval(specObj$date.var) # name of the date var
   asset.names <- unique(specObj$data[[specObj$asset.var]])
   reg.listDT <- copy(fitResults$reg.listDT)
   betasDT <- copy(fitResults$betasDT)
-  resid.scaleType <- fitResults$resid.scaleType # we send this because what we do in the
+  resid.scaleType <- fitResults$resid.scaleType # we send this because what we do in the 
   # fit is linked to how we extract results
   fit.method <- fitResults$fit.method
-
+  
   # r-squared values for each time period ----
   r2 <- reg.listDT[, .(r2 = .(summary(reg.list[[1]])$r.squared)), by = d_]
   r2 <- unlist(r2$r2)
   names(r2) <- reg.listDT[[d_]]
-
+  
   # residuals ----
   reg.listDT[, residuals := .(.(data.frame(date = get(d_)[[1]], id = reg.listDT$id[[1]],
                                            residuals = residuals(reg.list[[1]])))), by = d_]
-  # now we have to extract the asset level residuals series and get their time series variance or
+  # now we have to extract the asset level residuals series and get their time series variance or 
   # robust stats
   residuals1 <- data.table::rbindlist(l = reg.listDT$residuals)
   residuals1 <- data.table::dcast(data = residuals1 , formula = date ~ id, value.var = "residuals")
   residuals1 <- as.xts.data.table(residuals1)
-
+  
   # Resdiuals ----
   #if resid.scaleType is not stdDev, use the most recent residual var as the diagonal cov-var of residuals
   if (grepl("W",fit.method)){
@@ -593,47 +575,42 @@
     w <- data.table::rbindlist(l = reg.listDT$w)
     w <- data.table::dcast(data = w , formula = date ~ id, value.var = "w")
     w <- as.xts.data.table(w)
-
+    
     resid.cov  <- diag(as.numeric(w[last(index(w)),])) # use the last estimate
     # update resid.var with the timeseries of estimated resid variances
     resid.var = w
-
-
+    
+    
   }
   #Residual Variance ----
   resid.var <- apply(coredata(residuals1), 2, var, na.rm=T)
-
-
+  
+  
   # residual covariances----
   if (specObj$rob.stats) {
-
+    
     resid.var <- apply(coredata(residuals1), 2, scaleTau2, na.rm=T)^2
     if (full.resid.cov) {
       resid.cov <- covOGK(coredata(residuals1), sigmamu=scaleTau2, n.iter=1)$cov
     } else {
       resid.cov <- diag(resid.var)
     }
-
+    
   } else {
-
+    
     if (full.resid.cov) {
-<<<<<<< HEAD
       resid.cov <- covClassic(coredata(residuals1), distance=FALSE, 
                               na.action = na.omit)$cov
-=======
-      resid.cov <- covClassic(coredata(residuals1), distance=FALSE,
-                              na.action=na.omit)$cov
->>>>>>> 100a9bb5
     } else {
       resid.cov <- diag(resid.var)
     }
   }
-
-
+  
+  
   if (specObj$addIntercept == FALSE || specObj$model.styleOnly ==TRUE) {
     # number of factors including Market and dummy variables
     if (length(specObj$exposures.char)) {
-      factor.names <- c(specObj$exposures.num,
+      factor.names <- c(specObj$exposures.num, 
                         paste(levels(specObj$dataDT[,specObj$exposures.char, with = F][[1]]),sep=""))
     } else {
       if(specObj$addIntercept) {
@@ -642,39 +619,39 @@
       else{
         factor.names <- specObj$exposures.num
       }
-
-    }
-
-
+      
+    }
+    
+    
     # coefficients ----
-
-    reg.listDT[, factor.returns := .(.(data.frame(date = get(d_)[[1]], factor.names = .(factor.names),
+    
+    reg.listDT[, factor.returns := .(.(data.frame(date = get(d_)[[1]], factor.names = .(factor.names), 
                                                   factor.returns = coefficients(reg.list[[1]])))), by = d_]
-
-    # now we have to extract the asset level residuals series and get their time series variance or
+    
+    # now we have to extract the asset level residuals series and get their time series variance or 
     # robust stats
     factor.returns <- data.table::rbindlist(l = reg.listDT$factor.returns)
     colnames(factor.returns)[2] <- "factor"
-    factor.returns <- data.table::dcast(data = factor.returns , formula = date ~ factor, value.var = "factor.returns")
+    factor.returns <- data.table::dcast(data = factor.returns , formula = date ~ factor, value.var = "factor.returns")   
     setcolorder(factor.returns,  c( "date", factor.names))
     factor.returns <- as.xts.data.table(factor.returns)
-
+    
     #Exposure matrix for the last time period
     beta <- betasDT[ get(d_) == max(get(d_)), ]$beta[[1]]
     rownames(beta) <- asset.names
     if (specObj$addIntercept == TRUE) colnames(beta)[1] <- "Alpha"
-
-
+    
+    
   }else if ( specObj$addIntercept && specObj$model.styleOnly == FALSE) {
     if (length(specObj$exposures.char)) {
       if(specObj$addIntercept) {
-        factor.names <- c("Market", specObj$exposures.num,
-                          paste(levels(specObj$dataDT[,specObj$exposures.char, with = F][[1]]),sep=""))
+        factor.names <- c("Market", specObj$exposures.num, 
+                          paste(levels(specObj$dataDT[,specObj$exposures.char, with = F][[1]]),sep=""))  
       } else {
-        factor.names <- c(specObj$exposures.num,
+        factor.names <- c(specObj$exposures.num, 
                           paste(levels(specObj$dataDT[,specObj$exposures.char, with = F][[1]]),sep=""))
       }
-
+      
     } else {
       if(specObj$addIntercept) {
         factor.names <- c("Alpha", specObj$exposures.num)
@@ -682,17 +659,17 @@
       else{
         factor.names <- specObj$exposures.num
       }
-
-    }
-
-
-    # coefficients ----
-
+      
+    }
+    
+    
+    # coefficients ---- 
+    
     g <- reg.listDT[, .(g = .(coefficients(reg.list[[1]]))), by = d_]
     setkeyv(g, d_)
     #factor returns = restriction matrix * g coefficients
     factor.returns <- betasDT[, c(d_ ,"R_matrix"), with = F][g]
-
+    
     g <- g[, .(.(data.frame(date = get(d_)[[1]], t(g[[1]])))), by = d_]
     g <- rbindlist(g$V1)
     g <- as.xts.data.table(g)
@@ -703,39 +680,39 @@
     if (length(specObj$exposures.num)) {
       factor.returns <- factor.returns[, .(factor.returns1 = .(R_matrix[[1]] %*% g[[1]][1:K]),
                                            factor.returns2 = .(g[[1]][(K+1): length(g[[1]])])), by = d_]
-
+      
       factor.returns[, factor.returns := .(.(matrix(c(factor.returns1[[1]],
-                                                      factor.returns2[[1]]), nrow = 1,
+                                                      factor.returns2[[1]]), nrow = 1, 
                                                     dimnames = list(date = eval(d_)[[1]],
                                                                     factors = c("Market",
                                                                                 levels(specObj$dataDT[[specObj$exposures.char]]),
                                                                                 names(factor.returns2[[1]])
                                                                     ))))), by = d_]
-
+      
     } else {
       factor.returns <- factor.returns[, .(factor.returns1 = .(R_matrix[[1]] %*% g[[1]][1:K])), by = d_]
-      factor.returns[, factor.returns := .(.(matrix(c(factor.returns1[[1]]), nrow = 1,
+      factor.returns[, factor.returns := .(.(matrix(c(factor.returns1[[1]]), nrow = 1, 
                                                     dimnames = list(date = eval(d_)[[1]],
                                                                     factors = c("Market",
                                                                                 levels(specObj$dataDT[[specObj$exposures.char]]))
-                                                    )))), by = d_]
-    }
-
+                                                    )))), by = d_]                                  
+    }
+    
     factor.returns[ , factor.returns := .(.(data.frame(date = get(d_)[[1]], factor.returns[[1]]))), by = d_]
     factor.returns <- rbindlist(factor.returns$factor.returns)
     factor.returns <- as.xts.data.table(factor.returns)
-
-
-
+    
+    
+    
     #Restriction matrix
     restriction.mat <- betasDT[ get(d_) == max(get(d_)), R_matrix[[1]]]
-
+    
     #Returns covariance
     if(length(specObj$exposures.num) > 0){
       #Exposure matrix for the last time period
       beta.star <- as.matrix(betasDT[ get(d_) == max(get(d_)), beta.star[[1]]])
       B.style <- as.matrix(betasDT[ get(d_) == max(get(d_)), B.style[[1]]])
-
+      
       beta <- cbind(beta.star[,1], B.style, beta.star[,-1])
       colnames(beta) <- factor.names
       beta.stms = as.matrix(betasDT[ get(d_) == max(get(d_)),cbind(B.mod, B.style)])
@@ -745,14 +722,13 @@
       rownames(beta) <- asset.names
       beta.stms = as.matrix(betasDT[ get(d_) == max(get(d_)), B.mod[[1]] ])
     }
-    # return covariance estimated by the factor model
-
-  }
-
+    # return covariance estimated by the factor model 
+    
+  }
+  
   # factor covariances ----
   if (specObj$rob.stats) {
     if (kappa(na.exclude(coredata(factor.returns))) < 1e+10) {
-<<<<<<< HEAD
       factor.cov <- covRob(coredata(factor.returns), estim="pairwiseGK", 
                            distance=FALSE, na.action = na.omit)$cov
     } else {
@@ -763,56 +739,44 @@
   } else {
     factor.cov <- covClassic(coredata(factor.returns), distance=FALSE, 
                              na.action = na.omit)$cov
-=======
-      factor.cov <- covRob(coredata(factor.returns), estim="pairwiseGK",
-                           distance=FALSE, na.action=na.omit)$cov
-    } else {
-      cat("Covariance matrix of factor returns is singular.\n")
-      factor.cov <- covRob(coredata(factor.returns), distance=FALSE,
-                           na.action=na.omit)$cov
-    }
-  } else {
-    factor.cov <- covClassic(coredata(factor.returns), distance=FALSE,
-                             na.action=na.omit)$cov
->>>>>>> 100a9bb5
-  }
-
+  }
+  
     # return Covariance ----
   if (specObj$addIntercept == FALSE || specObj$model.styleOnly ==TRUE) {
-    # return covariance estimated by the factor model
+    # return covariance estimated by the factor model 
     #(here beta corresponds to the exposure of last time period,TP)
     return.cov <-  beta %*% factor.cov %*% t(beta) + resid.cov
-    dimnames(return.cov) <- list(names(resid.var) ,names( resid.var))
+    dimnames(return.cov) <- list(names(resid.var) ,names( resid.var)) 
   } else if ( specObj$addIntercept && specObj$model.styleOnly == FALSE) {
-    # return covariance estimated by the factor model
+    # return covariance estimated by the factor model 
     return.cov <-  beta.stms %*% g.cov %*% t(beta.stms) + resid.cov
-
-  }
-
+    
+  }
+  
   # create list of return values.
-  result <- list(beta=beta, factor.returns=factor.returns,
+  result <- list(beta=beta, factor.returns=factor.returns, 
                  residuals=residuals1, r2=r2, factor.cov=factor.cov, g.cov = g.cov,
                  resid.cov=resid.cov, return.cov=return.cov, restriction.mat=restriction.mat,
-                 resid.var=resid.var,
+                 resid.var=resid.var, 
                  factor.names=factor.names)
-
+  
   class(result) <- "ffm"
   return(result)
-
-
-
-
+  
+  
+  
+  
 }
 
-#' @title calcFLAM
-#' @param analysis method used in the analysis of fundamental law of active management; one of "none", "ISM",
+
+#' @param analysis method used in the analysis of fundamental law of active management; one of "none", "ISM", 
 #' or "NEW". Default is "none".
 #' @param targetedVol numeric; the targeted portfolio volatility in the analysis. Default is 0.06.
-calcFLAM <- function(specObj, modelStats, fitResults, analysis = c("ISM", "NEW"),
+calcFLAM <- function(specObj, modelStats, fitResults, analysis = c("ISM", "NEW"), 
                      targetedVol = 0.06, ...){
   # only works for SFM
   analysis <- match.arg(toupper(analysis[1]), choices = c("ISM", "NEW"), several.ok = F)
-
+  
   # check if returns are lagged.. or I guess exposures are lagged then proceed.
   d_ <- eval(specObj$date.var)
   a_ <- eval(specObj$asset.var)
@@ -822,33 +786,33 @@
   IC <- NULL
   # this is equation (25) and (26) for single factor models and for multi factor models equations (34) & (35)
   for (e_ in specObj$exposures.num) {
-
+    
     # we should use pearson?
-    ICtemp <- specObj$dataDT[, (IC_ = .(cor(get(e_), get(r_), use = "pair"))) , by = d_]
-
+    ICtemp <- specObj$dataDT[, (IC_ = .(cor(get(e_), get(r_), use = "pair"))) , by = d_]  
+    
     setnames(ICtemp,c(d_, paste0("IC_", e_)))
     setkeyv(ICtemp, d_)
     if (is.null(IC)) {
-      IC <- ICtemp # the first exposure
+      IC <- ICtemp # the first exposure 
     } else {
       IC <- IC[ICtemp] # else merge the data
-    }
+    } 
   }
   IC <- as.xts.data.table(IC)
   # number of assets.... since they can change from month to month we will calculate mean # of assets
   N <- mean(specObj$dataDT[, .N, by = d_]$N, na.rm = TRUE)
-
+  
   meanIC <- colMeans(IC)
   sigmaIC <- apply(IC, MARGIN = 2, sd)
-
+  
   IR_GK <- meanIC * sqrt(N)
   IR_inf <- meanIC / sigmaIC
   IR_N <- meanIC / sqrt((1 - meanIC^2 - sigmaIC^2) / N + sigmaIC ^ 2)
-
+  
   temp <- (specObj$dataDT[get(d_) == max(get(d_)),c(a_,e_), with = F])
   stdExposures <- as.numeric(temp[[e_]])
   names(stdExposures) <- temp[[a_]]
-
+  
   resid.var <- modelStats$resid.var
   f_rets <- modelStats$factor.returns
   if (analysis == "ISM") {
@@ -859,60 +823,60 @@
     sig <- sigmaIC
   }
   if (analysis == "ISM"){
-
+    
     condAlpha <- mu * stdExposures
     condOmega <-  sig^2 * (stdExposures %*% t(stdExposures)) + diag(resid.var)
   } else {
     sigmaGarch <- specObj$dataDT[ get(d_) == max(get(d_)), sigmaGarch]
-
+    
     condAlpha <- mu * diag(sigmaGarch) %*% stdExposures
     names(condAlpha) <- names(stdExposures)
-    condOmega <- diag(sigmaGarch) %*%
-      (sig^2 * stdExposures %*% t(stdExposures) +
+    condOmega <- diag(sigmaGarch) %*% 
+      (sig^2 * stdExposures %*% t(stdExposures) + 
          (1 - mu^2 - sig^2)*diag(rep(1, N))) %*% diag(sigmaGarch)
     #
   }
-
+  
   kappa <- (t(condAlpha) %*% solve(condOmega) %*% rep(1, N)) / (rep(1, N) %*% solve(condOmega) %*% rep(1, N))
   K <- as.numeric(kappa) * as.matrix(rep(1, N))
-  # activeWeights <- te.target * (solve(condOmega) %*% as.matrix(condAlpha)) /
+  # activeWeights <- te.target * (solve(condOmega) %*% as.matrix(condAlpha)) / 
   #   c(sqrt(t(as.matrix(condAlpha)) %*% solve(condOmega) %*% as.matrix(condAlpha)))
-  #
-
+  # 
+  
   activeWeights <- targetedVol * (solve(condOmega) %*% (as.matrix(condAlpha) - K)) /
     c(sqrt(t(as.matrix(condAlpha)) %*% solve(condOmega) %*% (as.matrix(condAlpha) - K)))
   rownames(activeWeights) <- names(stdExposures)
-
-  return(list(meanIC = meanIC, sigmaIC = sigmaIC, IR_GK = IR_GK, IR_inf = IR_inf,
+  
+  return(list(meanIC = meanIC, sigmaIC = sigmaIC, IR_GK = IR_GK, IR_inf = IR_inf, 
               IR_N = IR_N, IC = IC, N= N, activeWeights = activeWeights))
-
-
+  
+  
 }
 
 # private functions ----
 #' @importFrom robustbase scaleTau2 covOGK
 #' @import data.table
 #Calculate Weights For Second Weighted Regression (private function)
-calcAssetWeightsForRegression <- function(specObj, fitResults , SecondStepRegression,
-                                          resid.scaleType = "STDDEV",  lambda = 0.9,
+calcAssetWeightsForRegression <- function(specObj, fitResults , SecondStepRegression, 
+                                          resid.scaleType = "STDDEV",  lambda = 0.9, 
                                           GARCH.params = list(omega = 0.09, alpha = 0.1, beta = 0.81),
                                           GARCH.MLE = FALSE){
-
+  
   resid.scaleType = toupper(resid.scaleType[1])
   resid.scaleType <- match.arg(arg = resid.scaleType, choices = toupper(c("STDDEV","EWMA","ROBUSTEWMA", "GARCH")), several.ok = F )
-
+  
   a_ <- eval(specObj$asset.var) # data table requires variable names to be evaluated
   d_ <- eval(specObj$date.var) # name of the date var
-
+  
   fitResults[, residuals := .(.(data.frame(date = get(d_)[[1]], id = fitResults$id[[1]],
                                            residuals = residuals(reg.list[[1]])))), by = d_]
-  # now we have to extract the asset level residuals series and get their time series variance or
+  # now we have to extract the asset level residuals series and get their time series variance or 
   # robust stats
   resid.DT <- data.table::rbindlist(l = fitResults$residuals)
   setkey(resid.DT, id, date)
-
+  
   resid.DT[, idx := 1:.N, by = id] # this is needed for path dependent calculations
-
+  
   if (specObj$rob.stats) {
     resid.DT[, resid.var := scaleTau2(residuals)^2, by = id]
   } else {
@@ -920,34 +884,34 @@
   }
   #Compute cross-sectional weights using EWMA or GARCH
   if((resid.scaleType != "STDDEV")){
-
+    
     if(resid.scaleType == "EWMA"){
-
+      
       #Use sample variance as the initial variance
       for ( i in 1:NROW(resid.DT))
         set(resid.DT,i, "w", ifelse(resid.DT$idx[i] == 1,
-                                    resid.DT$resid.var[i],
+                                    resid.DT$resid.var[i], 
                                     (1 - lambda) * resid.DT$residuals[i]^2 + lambda * resid.DT$w[i - 1]))
     } else if (resid.scaleType == "ROBUSTEWMA"){
       #Use sample variance as the initial variance
       for ( i in 1:NROW(resid.DT))
         #ifelse conditon is used to check if robust EWMA weights has to be calculated.
         #The rejection threshold a=2.5 is used as mentioned in eq 6.6 of Martin (2005)
-        set(resid.DT,i, "w", ifelse(resid.DT$idx[i] == 1, resid.DT$var[i],
+        set(resid.DT,i, "w", ifelse(resid.DT$idx[i] == 1, resid.DT$var[i], 
                                     ifelse(abs(resid.DT$residuals[i]) <= 2.5*sqrt(resid.DT$w[i-1]),
                                            lambda * resid.DT$w[i - 1] + (1 - lambda) * resid.DT$residuals[i]^2,
                                            resid.DT$w[i - 1])))
-
+      
     } else if(resid.scaleType == "GARCH") {
-
+      
       #Compute parameters using MLE
       if(GARCH.MLE){
-        garch.spec = ugarchspec(variance.model=list(model="sGARCH", garchOrder=c(1,1)),
-                                mean.model=list(armaOrder=c(0,0), include.mean = FALSE),
+        garch.spec = ugarchspec(variance.model=list(model="sGARCH", garchOrder=c(1,1)), 
+                                mean.model=list(armaOrder=c(0,0), include.mean = FALSE),  
                                 distribution.model="norm")
         resid.DT[, w := ugarchfit(garch.spec, data = .SD)@fit$var, .SDcols = c("residuals"), by = id]
-
-
+        
+        
       } else {
         # use fixed parameters
         # default values of omega, Alpha and beta are based on Martin and Ding (2017)
@@ -956,34 +920,34 @@
         #Use sample variance as the initial variance
         for ( i in 1:NROW(resid.DT))
           set(resid.DT,i, "w", ifelse(resid.DT$idx[i] == 1,
-                                      resid.DT$resid.var[i],
-                                      (1 - alpha - beta)*resid.DT$resid.var[i] +
+                                      resid.DT$resid.var[i], 
+                                      (1 - alpha - beta)*resid.DT$resid.var[i] + 
                                         alpha * resid.DT$residuals[i-1]^2 + beta * resid.DT$w[i - 1]))
-
-
-
+        
+        
+        
       }
-
-    }
-
+      
+    } 
+    
     W = resid.DT[, .(W = 1/w), by = c("id", "date")] # id is the asset id
-    setnames(W,old =  c("id","date"), c(a_, d_)) # we need the original name of the asset id
-
+    setnames(W,old =  c("id","date"), c(a_, d_)) # we need the original name of the asset id 
+    
     # when the weighing scheme is not std deviation we need to merge bak by date and id
     # since the weights are time varying rather than jst 1/sample variance
     setkeyv(W, c(a_, d_)) # so that we can merger it back with the regression data set and
     setkeyv(SecondStepRegression, c(a_, d_))
-
+    
   } else {
     W = resid.DT[, .(W = 1/unique(resid.var)), by = id] # id is the asset id
-    setnames(W,old =  "id", a_) # we need the original name of the asset id
+    setnames(W,old =  "id", a_) # we need the original name of the asset id 
     setkeyv(W, a_) # so that we can merger it back with the regression data set and
     # run weighted regressions
     setkeyv(SecondStepRegression, a_)
-
-  }
-
-
+    
+  }
+  
+  
   SecondStepRegression <- SecondStepRegression[W]
   setkeyv(SecondStepRegression, c(d_, a_))
   return(SecondStepRegression)
@@ -994,18 +958,16 @@
 
 # S3 methods ----
 # function to convert to current class # mido to change to retroFit
-#' @method convert ffmSpec
-#' @export
 convert.ffmSpec <- function(SpecObj, FitObj, RegStatsObj) {
-
+  
   asset.names <- unique(SpecObj$dataDT[[SpecObj$asset.var]])
   time.periods <- unique(SpecObj$dataDT[[SpecObj$date.var]])
-  temp <- FitObj$reg.listDT[ , summary(reg.list[[1]])$r.squared,
+  temp <- FitObj$reg.listDT[ , summary(reg.list[[1]])$r.squared, 
                              by  = eval(SpecObj$date.var)]
   r2 <- temp$V1
   names(r2) <- temp[[SpecObj$date.var]]
   factor.names <- RegStatsObj$factor.names
-
+  
   ffmObj <- list()
   ffmObj$asset.names <- asset.names
   ffmObj$r2 <- r2
@@ -1020,13 +982,13 @@
   ffmObj$data <- copy(SpecObj$dataDT)
   setkeyv(ffmObj$data, c(SpecObj$date.var, SpecObj$asset.var))  # to match the order
   # expected in reporting functions
-  ffmObj$data <- as.data.frame(ffmObj$data)
-
+  
+  
   # fit
   ffmObj$time.periods <- time.periods
   ffmObj$factor.fit <- FitObj$reg.listDT$reg.list
   names(ffmObj$factor.fit) <- time.periods
-
+  
   # regStats
   ffmObj$beta <- RegStatsObj$beta
   ffmObj$factor.returns <- RegStatsObj$factor.returns
@@ -1035,28 +997,27 @@
   ffmObj$resid.var <- RegStatsObj$resid.var
   ffmObj$residuals <- RegStatsObj$residuals
   ffmObj$g.cov <- RegStatsObj$g.cov
-
+  
   # clean up
-
+  
   class(ffmObj) <- "ffm"
-
+  
   return(ffmObj)
-
+  
 }
 
 #' @title convert
-#' @description function to convert the new ffm spec object to ffm object to make it
+#' @description function to convert the new ffm spec object to ffm object to make it 
 #' easier in plotting and reporting
 #' @export
-#'
+#' 
 convert <- function(x,...) {
   UseMethod("convert")
 }
 
 
 
-#' @method print ffmSpec
-#' @export
+
 print.ffmSpec <- function(SpecObj){
   a_ <- SpecObj$asset.var
   r_ <- SpecObj$ret.var
@@ -1065,7 +1026,7 @@
   cat(sprintf("The data table is %i rows by %i columns.\n", dim(SpecObj$dataDT)[1],dim(SpecObj$dataDT)[2]))
   cat(sprintf("The asset identifier is: %s . There are %i unique assets.\n", a_, length(unique(SpecObj$dataDT[[a_]]))))
   cat(sprintf("The return variable is in this column: %s \n", r_))
-
+  
   if (SpecObj$standardizedReturns & !SpecObj$residualizedReturns)
     cat(sprintf("Returns have been standardized but not residualized\n"))
   if (!SpecObj$standardizedReturns & SpecObj$residualizedReturns)
@@ -1073,13 +1034,13 @@
   if (SpecObj$standardizedReturns & SpecObj$residualizedReturns)
     cat(sprintf("Returns have been residualized and standardized\n "))
   cat(sprintf("The return variable that is fit in the model is: %s.\n", SpecObj$yVar))
-
+  
   cat(sprintf("The date variable is in this columns: %s.  The data spans from %s to %s.\n", d_,
               first(SpecObj$dataDT[[d_]]),  last(SpecObj$dataDT[[d_]])))
-
-
-
-
-
-
+  
+  
+  
+  
+  
+  
 }