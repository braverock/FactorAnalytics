--- conflicted
+++ resolved
@@ -314,11 +314,7 @@
   
   
   # check number & type of exposure; convert character exposures to dummy vars
-<<<<<<< HEAD
-  which.numeric <- sapply(data.frame(data)[, c(exposure.vars), drop=FALSE], is.numeric)
-=======
   which.numeric <- sapply(data.frame(data)[,exposure.vars,drop=FALSE], is.numeric)
->>>>>>> cc6e1967
   exposures.num <- exposure.vars[which.numeric]
   exposures.char <- exposure.vars[!which.numeric]
   if ((length(exposures.char) > 1) && !addIntercept) {
