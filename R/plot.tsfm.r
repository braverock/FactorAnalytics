#' @title Plots from a fitted time series factor model
#' 
#' @description Generic \code{plot} method for object of class \code{tsfm}. 
#' Plots chosen characteristic(s) for one or more assets. 
#' 
#' @details 
#' 
#' The function can be used for group plots and individual plots. User can 
#' select the type of plot either from the menu prompt (default) or directly 
#' via argument \code{which}.
#' 
#' In case multiple plots are needed, the menu is repeated after each plot 
#' (enter 0 to exit). User can also input a numeric vector of plot options via 
#' \code{which}.
#' 
#' Group plots are the default. The selected assets in \code{a.sub} and 
#' selected factors in \code{f.sub} are plotted depending on the 
#' characteristic chosen. The default is to show the first 2 factors and first 
#' 6 assets.
#' 
#' Setting \code{plot.single=TRUE} enables individual plots. If there is more 
#' than one asset fit by \code{x}, \code{asset.name} should be specified. 
#' In case the \code{tsfm} object \code{x} contains only a single asset fit, 
#' plot.tsfm can infer \code{asset.name} without user input. 
#' 
#' CUSUM plots (individual asset plot options 15, 16 and 17) are applicable 
#' only for \code{fit.method="LS"}.
#' 
#' Modified residuals, rolling regression and single factor model plots 
#' (individual asset plot options 4, 18 and 19) are not applicable for 
#' \code{variable.selection="lars"}.
#' 
#' The last option for plotting asset returns vs. factor returns (individual 
#' asset plot option 19 and group plot 12) are only applicable for single factor
#' models.
#' 
#' @param x an object of class \code{tsfm} produced by \code{fitTsfm}.
#' @param which a number to indicate the type of plot. If a subset of the plots 
#' is required, specify a subset of the numbers 1:12 for group plots and 1:19 
#' for individual plots. If \code{which=NULL} (default), the following menu 
#' appears: \cr \cr
#' For plots of a group of assets: \cr
#' 1 = Factor model coefficients: Alpha, \cr
#' 2 = Factor model coefficients: Betas, \cr
#' 3 = Actual and fitted, \cr
#' 4 = R-squared, \cr
#' 5 = Residual volatility,\cr
#' 6 = Scatterplot matrix of residuals, with histograms, density overlays, correlations and significance stars, \cr
#' 7 = Factor model residual correlation \cr
#' 8 = Factor model return correlation,\cr
#' 9 = Factor contribution to SD,\cr
#' 10 = Factor contribution to ES,\cr
#' 11 = Factor contribution to VaR, \cr
#' 12 = Asset returns vs factor returns (single factor model) \cr \cr
#' For individual asset plots:\cr
#' 1 = Actual and fitted,\cr
#' 2 = Actual vs fitted,\cr
#' 3 = Residuals vs fitted, \cr
#' 4 = Sqrt. of modified residuals vs fitted, \cr
#' 5 = Residuals with standard error bands, \cr
#' 6 = Time series of squared residuals, \cr
#' 7 = Time series of absolute residuals,\cr
#' 8 = SACF and PACF of residuals,\cr
#' 9 = SACF and PACF of squared residuals,\cr
#' 10 = SACF and PACF of absolute residuals,\cr
#' 11 = Non-parametric density of residuals with normal overlaid, \cr
#' 12 = Non-parametric density of residuals with skew-t overlaid, \cr 
#' 13 = Histogram of residuals with non-parametric density and normal overlaid,\cr
#' 14 = QQ-plot of residuals,\cr
#' 15 = CUSUM test-Recursive residuals,\cr
#' 16 = CUSUM test-LS residuals,\cr
#' 17 = Recursive estimates (RE) test of LS regression coefficients,\cr
#' 18 = Rolling regression over a 24-period observation window, \cr
#' 19 = Asset returns vs factor returns (single factor model)
#' @param f.sub numeric/character vector; subset of indexes/names of factors to 
#' include for group plots. Default is 1:2.
#' @param a.sub numeric/character vector; subset of indexes/names of assets to 
#' include for group plots. At least 2 assets must be selected. Default is 1:6.
#' @param plot.single logical; If \code{TRUE} plots the characteristics of an 
#' individual asset's factor model. The type of plot is given by 
#' \code{which}. Default is \code{FALSE}.
#' @param asset.name name of the individual asset to be plotted. Is necessary 
#' if \code{x} contains multiple asset fits and \code{plot.single=TRUE}.
#' @param colorset color palette to use for all the plots. The 1st element will 
#' be used for individual time series plots or the 1st object plotted, the 2nd 
#' element for the 2nd object in the plot and so on.
#' @param legend.loc places a legend into one of nine locations on the chart: 
#' "bottomright", "bottom", "bottomleft", "left", "topleft", "top", "topright", 
#' "right", or "center". Default is "bottomright". Use \code{legend.loc=NULL} 
#' to suppress the legend.
#' @param las one of {0, 1, 2, 3} to set the direction of axis labels, same as 
#' in \code{plot}. Default is 1.
#' @param lwd set the line width, same as in \code{\link{plot}}. Default is 2.
#' @param maxlag optional number of lags to be calculated for ACF. Default is 15.
#' @param ... further arguments to be passed to other plotting functions.
#' 
#' @author Eric Zivot, Sangeetha Srinivasan and Yi-An Chen
#' 
#' @seealso \code{\link{fitTsfm}}, \code{\link{residuals.tsfm}}, 
#' \code{\link{fitted.tsfm}}, \code{\link{fmCov.tsfm}} and 
#' \code{\link{summary.tsfm}} for time series factor model fitting and related 
#' S3 methods. Refer to \code{\link{fmSdDecomp}}, \code{\link{fmEsDecomp}}, 
#' \code{\link{fmVaRDecomp}} for factor model risk measures.
#' 
#' Here is a list of plotting functions used. (I=individual, G=Group)
#' I(1,5,6,7), G(3) - \code{\link[PerformanceAnalytics]{chart.TimeSeries}}, 
#' I(2,3,4,19), G(12) - \code{\link[graphics]{plot.default}},
#' I(3,4) - \code{\link[graphics]{panel.smooth}},
#' I(8,9,10) - \code{\link[PerformanceAnalytics]{chart.ACFplus}}, 
#' I(11,12) - \code{\link[stats]{plot.density}},
#' I(13) - \code{\link[PerformanceAnalytics]{chart.Histogram}},
#' I(14) - \code{\link[PerformanceAnalytics]{chart.QQPlot}}, 
#' I(15,16,17) - \code{\link[strucchange]{plot.efp}},
#' I(18) - \code{\link[zoo]{plot.zoo}},
#' G(1,2,4,5,9,10,11) - \code{\link[lattice]{barchart}},
#' G(6) - \code{\link[PerformanceAnalytics]{chart.Correlation}} and
#' G(7,8) - \code{\link[corrplot]{corrplot.mixed}}. 
#' 
#' @examples
<<<<<<< HEAD
=======
#' 
#' # load data from the database
>>>>>>> 5d3d8e49
#' data(managers,package="PerformanceAnalytics")
#' fit.macro <- fitTsfm(asset.names=colnames(managers[,(1:6)]),
#'                      factor.names=colnames(managers[,(7:9)]),
#'                      rf.name="US 3m TR", data=managers)
#'     
#' # for group plots (default), user can select plot option from menu prompt
#' # menu is repeated to get multiple types of plots based on the same fit
#' # plot(fit.macro)
#'                
#' # choose specific plot option(s) using which
#' # plot the first 2 factor betas of first 4 assets fitted above
#' plot(fit.macro, f.sub=1:2, a.sub=1:4, which=2)
#' 
#' # plot factor model residuals scatterplot matrix, with histograms, density 
#' # overlays, correlations and significance stars
#' plot(fit.macro, which=6)
#' 
#' # for individual plots: set plot.single=TRUE and specify asset.name
#' # histogram of residuals from an individual asset's factor model fit 
#' plot(fit.macro, plot.single=TRUE, asset.name="HAM1", which=13)
#' 
#' @method plot tsfm
#' @export

plot.tsfm <- function(x, which=NULL, f.sub=1:2, a.sub=1:6, 
                      plot.single=FALSE, asset.name,  
                      colorset=c("royalblue","dimgray","olivedrab","firebrick",
                                 "goldenrod","mediumorchid","deepskyblue",
                                 "chocolate","darkslategray"), 
                      legend.loc="topleft", las=1, lwd=2, maxlag=15, ...) {
  
  which.vec <- which
  which <- which[1]
  
  meth <- x$fit.method # one of "LS", "DLS" or "Robust"
  if (is.null(meth)) {meth <- "Lars"}
  
  if (plot.single==TRUE) {
    
    if (missing(asset.name) && length(x$asset.names)>1) {
      stop("Missing input: 'asset.name' is required if plot.single is TRUE and 
							the factor model fits multiple assets.")   
    } else if (length(x$asset.names)==1) {
      i <- x$asset.names[1]
    } else {
      i <- asset.name
    }
    # extract info from the fitTsfm object
    plotData <- merge.xts(x$data[,i], fitted(x)[,i], residuals(x)[,i])
    colnames(plotData) <- c("Actual","Fitted","Residuals")
    Residuals <- na.omit(plotData[,"Residuals"])
    fit <- x$asset.fit[[i]]
    resid.sd <- x$resid.sd[i]
    den <- density(Residuals)
    xval <- den$x
    den.norm <- dnorm(xval, mean=mean(Residuals), sd=resid.sd)
    dp.st <- st.mple(x=matrix(1,nrow(Residuals)), y=as.vector(Residuals), opt.method="BFGS")$dp
    den.st <- dst(xval, dp=dp.st)
    dp.st <- signif(dp.st, 2)
    
    # plot selection
    repeat {
      if (is.null(which)) {
        which <- 
          menu(c("Actual and fitted asset returns",
                 "Actual vs fitted asset returns",
                 "Residuals vs fitted asset returns",
                 "Sqrt. of modified residuals vs fitted",
                 "Residuals with standard error bands",
                 "Time series of squared residuals",
                 "Time series of absolute residuals",
                 "SACF and PACF of residuals",
                 "SACF and PACF of squared residuals",
                 "SACF and PACF of absolute residuals",
                 "Non-parametric density of residuals with normal overlaid",
                 "Non-parametric density of residuals with skew-t overlaid",
                 "Histogram of residuals with non-parametric density and normal overlaid",
                 "QQ-plot of residuals",
                 "CUSUM test-Recursive residuals",
                 "CUSUM test-LS residuals",
                 "Recursive estimates (RE) test of LS regression coefficients",
                 "Rolling estimates over a 24-period observation window",
                 "Asset returns vs factor returns (single factor model)"),
               title="\nMake a plot selection (or 0 to exit):")
      }
      
      par(las=las) # default horizontal axis labels
      
      switch(which,
             "1L" = {
               ##  Time series plot of actual and fitted asset returns
               chart.TimeSeries(plotData[,1:2], main=paste("Actual and fitted:",i), 
                                colorset=colorset, xlab="", ylab="Returns", lwd=lwd,
                                legend.loc=legend.loc, pch=NULL, las=las, ...)
             }, "2L" = {
               ## Actual vs fitted asset returns
               plot(x=coredata(plotData[,2]), y=coredata(plotData[,1]), 
                    xlab="Fitted", ylab="Actual", col=colorset[1], 
                    main=paste("Actual vs fitted:",i), las=las, ...)
               abline(0, 1, col="dimgray",lty="dotted", lwd=lwd)
             }, "3L" = {
               ## Residuals vs fitted asset returns
               plot(x=coredata(plotData[,2]), y=coredata(plotData[,3]), 
                    xlab="Fitted", ylab="Residuals", col=colorset[1], 
                    main=paste("Residuals vs fitted:",i), las=las, ...)
               panel.smooth(x=coredata(plotData[,2]), y=coredata(plotData[,3]), 
                            col=colorset[1], col.smooth=colorset[2], lwd=lwd)
             }, "4L" = {
               ## Square root of absolute modified residuals vs fitted asset returns
               if (meth=="Lars") {
                 stop("This option is not available for 'lars' fits.")
               } 
               yval <- sqrt(abs(Residuals/sqrt(1-hatvalues(fit))))
               plot(x=coredata(na.omit(plotData[,2])), y=yval, xlab="Fitted", 
                    ylab=expression(sqrt(abs("Modified Residuals"))), col=colorset[1], 
                    main=paste("Sqrt. modified residuals vs fitted:",i), las=las, ...)
               panel.smooth(x=coredata(na.omit(plotData[,2])), y=yval, 
                            col=colorset[1], col.smooth=colorset[2], lwd=lwd)
             }, "5L" = {
               ## Time series plot of residuals with standard error bands
               p = chart.TimeSeries(Residuals, main=paste("Residuals:",i), 
                                    colorset=colorset, xlab="", ylab="Residuals", 
                                    lwd=lwd, lty="solid", las=las,...)
               
               Residuals$tmpplot_h1 = 1.96*x$resid.sd[i]
               Residuals$tmpplot_h2 = -1.96*x$resid.sd[i]
               
               # abline no longer works with plot.xts
               #abline(h=1.96*x$resid.sd[i], lwd=lwd, lty="dotted", col=colorset[2])
               #abline(h=-1.96*x$resid.sd[i], lwd=lwd, lty="dotted", col=colorset[2])
               lines(Residuals$tmpplot_h1,lwd=lwd, lty="dotted", col=colorset[2])
               lines(Residuals$tmpplot_h2,lwd=lwd, lty="dotted", col=colorset[2])
               addLegend(legend.loc=legend.loc, lty=c("solid","dotted"), col=c(colorset[1:2]), 
                         lwd=lwd, bty="n", legend.names=c("Residuals",expression("\u00b1 1.96 "*sigma)))
               print(p)
               # reset 
               Residuals$tmpplot_h1 = Residuals$tmpplot_h2 = NULL
               
             }, "6L" = {
               ## Time series plot of squared residuals
               chart.TimeSeries(Residuals^2, colorset=colorset, xlab="", 
                                ylab=" Squared residuals", lwd=lwd,
                                main=paste("Squared residuals:",i), 
                                legend.loc=NULL, pch=NULL, las=las, ...)
             }, "7L" = {
               ## Time series plot of absolute residuals
               chart.TimeSeries(abs(Residuals), colorset=colorset, xlab="", 
                                ylab="Absolute residuals", lwd=lwd,
                                main=paste("Absolute residuals:",i), 
                                legend.loc=NULL, pch=NULL, las=las, ...)
             }, "8L" = {
               ## SACF and PACF of residuals
               chart.ACFplus(Residuals, maxlag=maxlag,
                             main=paste("SACF & PACF - Residuals:",i), ...)
             }, "9L" = {
               ## SACF and PACF of squared residuals
               chart.ACFplus(Residuals^2, maxlag=maxlag,
                             main=paste("SACF & PACF - Squared residuals:",i), ...)
             }, "10L" = {
               ## SACF and PACF of absolute residuals
               chart.ACFplus(abs(Residuals), maxlag=maxlag,
                             main=paste("SACF & PACF - Absolute residuals:",i), ...)
             }, "11L" = {
               ## Non-parametric density of residuals with normal overlaid
               ymax <- ceiling(max(0,den$y,den.norm))
               plot(den, xlab="Return residuals", lwd=lwd, col=colorset[1], 
                    ylim=c(0,ymax), main=paste("Density of residuals:",i), ...)
               rug(Residuals, col="dimgray")
               lines(xval, den.norm, col=colorset[2], lwd=lwd, lty="dashed")
               legend(x=legend.loc, lty=c("solid","dashed"), col=c(colorset[1:2]), 
                      lwd=lwd, bty="n", legend=c("KDE","Normal"))
               mtext(text=paste("Normal (mu=",round(mean(Residuals),4),", sd=",
                                round(resid.sd,4),")",sep=""), side=3, line=0.25, cex=0.8)
             }, "12L" = {
               ## Non-parametric density of residuals with skew-t overlaid
               ymax <- ceiling(max(0,den$y,den.st))
               plot(den, xlab="Return residuals", lwd=lwd, col=colorset[1], 
                    ylim=c(0,ymax), main=paste("Density of residuals:",i), ...)
               rug(Residuals, col="dimgray")
               lines(xval, den.st, col=colorset[2], lty="dashed", lwd=lwd)
               legend(x=legend.loc, lty=c("solid","dashed"), col=c(colorset[1:2]), 
                      lwd=lwd, bty="n", legend=c("KDE","Skew-t"))
               mtext(text=paste("Skew-t (xi=",dp.st[1],", omega=",dp.st[2],", alpha=",dp.st[3],
                                ", nu=",dp.st[4],")",sep=""), side=3, line=0.25, cex=0.8)
             }, "13L" = {
               ## Histogram of residuals with non-parametric density and normal overlaid
               methods <- c("add.density","add.normal","add.rug")
               chart.Histogram(Residuals, xlab="Return residuals", 
                               methods=methods, colorset=colorset[c(1,2,3)], 
                               lwd=lwd, main=paste("Histogram of residuals:",i), ...)
               legend(x=legend.loc, col=colorset[c(2,3)], lwd=lwd, bty="n", 
                      legend=c("KDE","Normal"))
               mtext(text=paste("Normal (mu=",round(mean(Residuals),4),", sd=",
                                round(resid.sd,4),")",sep=""), side=3, line=0.25, cex=0.8)
             }, "14L" = {
               ##  QQ-plot of residuals
               chart.QQPlot(Residuals, envelope=0.95, col=colorset[1:2], lwd=lwd,
                            main=paste("QQ-plot of residuals:",i), ...)
               legend(x=legend.loc, col=colorset[2], lty="dashed", lwd=1, bty="n",
                      legend=c("0.95 C.Env."))
             }, "15L" = {
               ##  Recursive CUSUM test
               if (!meth=="LS") {
                 stop("CUSUM analysis applicable only for 'LS' fit.method.")
               }
               cusum.rec <- efp(formula(fit), type="Rec-CUSUM", data=fit$model)
               plot(cusum.rec, main=paste("Recursive CUSUM test:",i), las=las, 
                    col=colorset, lwd=lwd, ...)
             }, "16L" = {
               ##  OLS-based CUSUM test
               if (!meth=="LS") {
                 stop("CUSUM analysis applicable only for 'LS' fit.method.")
               }
               cusum.ols <- efp(formula(fit), type="OLS-CUSUM", data=fit$model)
               plot(cusum.ols, main=paste("LS-based CUSUM test:",i), las=las, 
                    col=colorset, lwd=lwd, ...)
             }, "17L" = {
               ##  Recursive estimates (RE) test of LS regression coefficients
               if (!meth=="LS") {
                 stop("CUSUM analysis applicable only for 'LS' fit.method.")
               }        
               cusum.est <- efp(formula(fit), type="RE", data=fit$model)
               plot(cusum.est, functional=NULL, col=colorset, las=0, cex.lab=0.7,
                    main=paste("RE test (Recursive estimates test):",i), ...)
               par(las=las, cex.lab=1)
             }, "18L" = {
               ##  Rolling regression over 24-period observation window 
               if (meth=="Lars") {
                 stop("This option is not available for 'lars' fits.")
               } else if (meth=="LS") {
                 reg.z <- zoo(fit$model, as.Date(rownames(fit$model)))
                 rollReg.z <- rollapply(reg.z, width=24, by.column=FALSE, align="right",
                                        FUN = function(z) coef(lm(formula(fit), data=as.data.frame(z))))
               } else if (meth=="DLS") {
                 # get decay factor
                 if (as.character(x$call["decay"])=="NULL") {
                   decay <- 0.95 # default value for the decay factor
                 } else {
                   decay <- as.numeric(as.character(x$call["decay"]))
                 }
                 reg.z <- zoo(fit$model[-length(fit$model)], as.Date(rownames(fit$model)))
                 # using exp. decaying weights for 24-period window
                 rollReg.z <- rollapply(reg.z, width=24, by.column=FALSE, align="right",
                                        FUN = function(z) coef(lm(formula(fit), data=as.data.frame(z), weights=decay^seq(23,0,-1))))
               } else if (meth=="Robust") {
                 reg.z <- zoo(fit$model, as.Date(rownames(fit$model)))
                 rollReg.z <- rollapply(reg.z, width=24, by.column=FALSE, align="right",
                                        FUN = function(z) coef(lmRob(formula(fit), data=as.data.frame(z))))
               }
               par(las=0)
               plot(rollReg.z, las=las, cex=0.8, lwd=lwd, col=colorset[1], ...,
                    main=paste("Rolling regression (24-period obs window):",i))
               par(las=las, cex=1)
             }, "19L" = {
               ## Asset returns vs factor returns (single factor model)
               if (meth=="Lars") {
                 stop("This option is not available for 'lars' fits.")
               }
               if (length(x$factor.names)>1) {
                 stop("Error: This option is only for single factor models.")
               }
               rawdata <- coredata(merge.xts(x$data[,i], x$data[,x$factor.names]))
               plot(x=rawdata[,2], y=rawdata[,1], pch=20, main="",
                    xlab=paste(x$factor.names, "Returns"), ylab=paste(i,"Returns"), ...)
               coef <- summary(fit)$coefficients
               a=coef[1,1]; b=coef[2,1]
               se.a=round(coef[1,2],2); se.b=round(coef[2,2],2)
               abline(a=a, b=b, col="red", lty=2, lwd=2)
               lgnd <- c(bquote(.(meth) ~~ hat(alpha) == .(round(a,2))~(.(se.a))), 
                         bquote(.(meth) ~~  hat(beta) == .(round(b,2))~(.(se.b))))
               legend(x=legend.loc, bty="n", legend=as.expression(lgnd), cex=1.2)
             }, 
             invisible()
      )
      # repeat menu if user didn't choose to exit from the plot options
      if (which==0 || length(which.vec)==1) {break} 
      if (length(which.vec)>1) {
        which.vec <- which.vec[-1]
        which <- which.vec[1]
        par(ask=TRUE)
      } else {which=NULL}
    } 
  } else { # start of group asset plots
    
    n <- length(x$asset.names)
    if (n<=1 || length(a.sub) < 2) {
      stop("Error: Two or more assets required for group plots.")
    }
    if (!(all(a.sub %in% x$asset.names)) && !(all(a.sub %in% 1:n))) {
      stop("Invalid argument: a.sub is not a valid subset of asset names.") 
    }
    k <- ncol(x$beta)
    if (!(all(f.sub %in% x$factor.names)) && !(all(f.sub %in% 1:k))) {
      stop("Invalid argument: f.sub is not a valid subset of factor names.") 
    }
    if (is.character(f.sub)) {
      f.sub <- which(f.sub %in% x$factor.names)
    }
    if (is.character(a.sub)) {
      f.sub <- which(x$asset.names==a.sub)
    }
    
    # plot selection
    repeat {
      if (is.null(which)) {
        which <- 
          menu(c("Factor model coefficients: Alpha",
                 "Factor model coefficients: Betas",
                 "Actual and Fitted asset returns", 
                 "R-squared", 
                 "Residual Volatility",
                 "Scatterplot matrix of residuals, with histograms, density overlays, correlations and significance stars",
                 "Factor Model Residual Correlation",
                 "Factor Model Return Correlation",
                 "Factor Contribution to SD", 
                 "Factor Contribution to ES", 
                 "Factor Contribution to VaR",
                 "Asset returns vs factor returns (single factor model)"), 
               title="\nMake a plot selection (or 0 to exit):") 
      }
      
      par(las=las) # default horizontal axis labels
      
      switch(which,
             "1L" = { 
               ## Factor model coefficients: Alpha
               plot(
                 barchart(as.matrix(x$alpha)[a.sub,], main="Factor model Alpha (Intercept)", xlab="", col=colorset[1], ...)
               )
             }, 
             "2L" = {
               ## Factor model coefficients: Betas
               C <- x$beta[a.sub,f.sub,drop=FALSE]
               Y <- row(C, as.factor=T)
               X <- as.vector(as.matrix(C[,,drop=FALSE]))
               Z <- col(C, as.factor=T)
               plot(
                 barchart(Y~X|Z, main="Factor model Betas \n", xlab="", as.table=TRUE,
                          origin=0, col=colorset[1], scales=list(relation="free"), ...)
               )
             }, 
             "3L" = {    
               ## Actual and fitted asset returns
               if (length(a.sub) < 5) {
                 par(mfrow=c(length(a.sub),1))
               } else {
                 par(mfrow=c(ceiling(length(a.sub)/2),2))
               }
               for (i in a.sub) {
                 asset <- x$asset.names[i]
                 plotData <- merge.xts(x$data[,asset], fitted(x)[,asset])
                 colnames(plotData) <- c("Actual","Fitted")
                 main <- paste("Actual and Fitted:", asset)
                 
                 print(chart.TimeSeries(plotData, colorset=colorset, lwd=lwd, main=main, xlab="", 
                                        ylab="Asset returns", legend.loc=legend.loc, pch=NULL, las=las,...))
                 
               }
               par(mfrow=c(1,1))
             }, 
             "4L" ={
               ## R-squared
               plot(
                 barchart(x$r2[a.sub], main="R-squared values", xlab="", col=colorset[1], ...)
               )
             }, 
             "5L" = {
               ## Residual volatility
               plot(
                 barchart(x$resid.sd[a.sub], main="Residual volatility", xlab="", col=colorset[1], ...)
               )
             }, 
             "6L" = {
               ## Scatterplot matrix of residuals, with histograms, density overlays, correlations and significance stars
               chart.Correlation(residuals(x)[,a.sub], ...)
             }, 
             "7L" = {
               ## Factor model residual correlation
               cor.resid <- cor(residuals(x)[,a.sub], use="pairwise.complete.obs")
               corrplot.mixed(cor.resid, tl.col=1, upper="ellipse", ...)
               # mtext("pairwise complete obs", line=0.5)
             }, 
             "8L" = {
               ## Factor model return correlation
               cor.fm <- cov2cor(fmCov(x)[a.sub,a.sub]) 
               corrplot.mixed(cor.fm, tl.col=1, upper="ellipse", ...)
               # mtext("pairwise complete obs", line=0.5)
             },
             "9L" = {
               ## Factor percentage contribution to SD
               pcSd.fm <- fmSdDecomp(x)$pcSd[a.sub,c(f.sub,k+1)]
               plot(
                 barchart(pcSd.fm, main="Factor % Contribution to SD", xlab="",
                          auto.key=list(space="bottom",columns=3,points=FALSE,rectangles=TRUE), 
                          par.settings=list(superpose.polygon=list(col=colorset)),
                          panel=function(...){panel.grid(h=0, v=-1); panel.barchart(...)}, ...)
               )
             },
             "10L"={
               ## Factor percentage contribution to ES
               pcES.fm <- fmEsDecomp(x)$pcES[a.sub,c(f.sub,k+1)]
               plot(
                 barchart(pcES.fm, main="Factor % Contribution to ES", xlab="",
                          auto.key=list(space="bottom",columns=3,points=FALSE,rectangles=TRUE), 
                          par.settings=list(superpose.polygon=list(col=colorset)),
                          panel=function(...){panel.grid(h=0, v=-1); panel.barchart(...)}, ...)
               )
             },
             "11L" ={
               ## Factor percentage contribution to VaR
               pcVaR.fm <- fmVaRDecomp(x)$pcVaR[a.sub,c(f.sub,k+1)]
               plot(
                 barchart(pcVaR.fm, main="Factor % Contribution to VaR", xlab="", 
                          auto.key=list(space="bottom",columns=3,points=FALSE,rectangles=TRUE), 
                          par.settings=list(superpose.polygon=list(col=colorset)),
                          panel=function(...){panel.grid(h=0, v=-1); 
                            panel.barchart(...)}, ...)
               )
             },
             "12L" ={
               ## Asset returns vs factor returns (single factor model)
               if (meth=="Lars") {
                 stop("This option is not available for 'lars' fits.")
               }
               if (length(x$factor.names)>1) {
                 stop("Error: This option is only for single factor models.")
               }
               if (length(a.sub) < 5) {
                 par(mfrow=c(length(a.sub),1))
               } else {
                 par(mfrow=c(ceiling(length(a.sub)/2),2))
               }
               for (i in a.sub) {
                 fit <- x$asset.fit[[i]]
                 asset <- x$asset.names[i]
                 rawdata <- coredata(merge.xts(x$data[,asset], x$data[,x$factor.names]))
                 plot(x=rawdata[,2], y=rawdata[,1], pch=20, main="",
                      xlab=paste(x$factor.names, "Returns"), ylab=paste(asset,"Returns"), ...)
                 coef <- summary(fit)$coefficients
                 a=coef[1,1]; b=coef[2,1]
                 se.a=round(coef[1,2],2); se.b=round(coef[2,2],2)
                 abline(a=a, b=b, col="red", lty=2, lwd=2)
                 lgnd <- c(bquote(.(meth) ~~ hat(alpha) == .(round(a,2))~(.(se.a))), 
                           bquote(.(meth) ~~  hat(beta) == .(round(b,2))~(.(se.b))))
                 legend(x=legend.loc, bty="n", legend=as.expression(lgnd), cex=0.9)
               }
               par(mfrow=c(1,1))
             },
             invisible()       
      )         
      # repeat menu if user didn't choose to exit from the plot options
      if (which==0 || length(which.vec)==1) {break} 
      if (length(which.vec)>1) {
        which.vec <- which.vec[-1]
        which <- which.vec[1]
        par(ask=TRUE)
      } else {which=NULL} 
    }
  } # end of group plots
  # revert to default par values
  par(ask=FALSE)
  par(las=0)

}
<|MERGE_RESOLUTION|>--- conflicted
+++ resolved
@@ -117,11 +117,8 @@
 #' G(7,8) - \code{\link[corrplot]{corrplot.mixed}}. 
 #' 
 #' @examples
-<<<<<<< HEAD
-=======
 #' 
 #' # load data from the database
->>>>>>> 5d3d8e49
 #' data(managers,package="PerformanceAnalytics")
 #' fit.macro <- fitTsfm(asset.names=colnames(managers[,(1:6)]),
 #'                      factor.names=colnames(managers[,(7:9)]),
